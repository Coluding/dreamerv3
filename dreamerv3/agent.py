import re
from typing import Dict
import chex
import elements
import embodied.jax
import embodied.jax.nets as nn
import jax
import jax.numpy as jnp
import ninjax as nj
import numpy as np
import optax
from typing import Tuple, Union, List, Dict, Literal

from . import rssm
from .ensemble import EnsembleController

f32 = jnp.float32
f16 = jnp.bfloat16
i32 = jnp.int32
sg = lambda xs, skip=False: xs if skip else jax.lax.stop_gradient(xs)
sample = lambda xs: jax.tree.map(lambda x: x.sample(nj.seed()), xs)
prefix = lambda xs, p: {f'{p}/{k}': v for k, v in xs.items()}
concat = lambda xs, a: jax.tree.map(lambda *x: jnp.concatenate(x, a), *xs)
isimage = lambda s: s.dtype == np.uint8 and len(s.shape) == 3


class Agent(embodied.jax.Agent):

  banner = [
      r"---  ___                           __   ______ ---",
      r"--- |   \ _ _ ___ __ _ _ __  ___ _ \ \ / /__ / ---",
      r"--- | |) | '_/ -_) _` | '  \/ -_) '/\ V / |_ \ ---",
      r"--- |___/|_| \___\__,_|_|_|_\___|_|  \_/ |___/ ---",
  ]

  def __init__(self, obs_space, act_space, config):
    self.obs_space = obs_space
    self.act_space = act_space
    self.config = config

    exclude = ('is_first', 'is_last', 'is_terminal', 'reward')
    enc_space = {k: v for k, v in obs_space.items() if k not in exclude}
    dec_space = {k: v for k, v in obs_space.items() if k not in exclude}
    self.enc = {
        'simple': rssm.Encoder,
    }[config.enc.typ](enc_space, **config.enc[config.enc.typ], name='enc')
    self.dyn = {
        'rssm': rssm.RSSM,
    }[config.dyn.typ](act_space, **config.dyn[config.dyn.typ], name='dyn')
    self.dec = {
        'simple': rssm.Decoder,
    }[config.dec.typ](dec_space, **config.dec[config.dec.typ], name='dec')

    self.feat2tensor = lambda x: jnp.concatenate([
        nn.cast(x['deter'],),
        nn.cast(x['stoch'].reshape((*x['stoch'].shape[:-2], -1)))], -1)

    scalar = elements.Space(np.float32, ())
    binary = elements.Space(bool, (), 0, 2)
    self.rew = embodied.jax.MLPHead(scalar, **config.rewhead, name='rew')
    self.con = embodied.jax.MLPHead(binary, **config.conhead, name='con')

    d1, d2 = config.policy_dist_disc, config.policy_dist_cont
    outs = {k: d1 if v.discrete else d2 for k, v in act_space.items()}
    self.pol = embodied.jax.MLPHead(
        act_space, outs, **config.policy, name='pol') # We can create with outs a DictHead output for multiple actions

    self.val = embodied.jax.MLPHead(scalar, **config.value, name='val')
    self.slowval = embodied.jax.SlowModel(
        embodied.jax.MLPHead(scalar, **config.value, name='slowval'),
        source=self.val, **config.slowvalue)

    self.retnorm = embodied.jax.Normalize(**config.retnorm, name='retnorm')
    self.valnorm = embodied.jax.Normalize(**config.valnorm, name='valnorm')
    self.advnorm = embodied.jax.Normalize(**config.advnorm, name='advnorm')

    scales = self.config.loss_scales.copy()
    rec = scales.pop('rec')
    scales.update({k: rec for k in dec_space})
    self.scales = scales

    self.modules = [
      self.dyn, self.enc, self.dec, self.rew, self.con, self.pol, self.val]
    self.opt = embodied.jax.Optimizer(
      self.modules, self._make_opt(**config.opt), summary_depth=1,
      name='opt')

    self.ensemble = None

    if config.use_intrinsic:
      print("-"*40 + "-----You are using intrinsic rewards!-----" + "-"*40)
      self.initialize_ensemble(act_space, enc_space, dec_space)

<<<<<<< HEAD
      self.ens_controller = EnsembleController(
        ensembles=self.ensemble if self.config.intrinsic["learn_strategy"] != "perturbed_starts" else [self.dyn],
        horizon=self.config.intrinsic["imag_horizon"],
        rew_heads=self.scaled_reward_head if self.config.intrinsic["learn_strategy"] not in ["perturbed_starts", "ema"] else self.rew,
        ensemble_method="perturbed_starts" if self.config.intrinsic["learn_strategy"] == "perturbed_starts" else "multiple_models",
        exploration_type=self.config.intrinsic["exploration_type"],
        reward_scale=self.config.intrinsic["reward_scale"],
        add_mean=self.config.intrinsic["add_mean"],
      )

=======
>>>>>>> 5f124e67
  @property
  def policy_keys(self):
    return '^(enc|dyn|dec|pol)/'

  @property
  def ext_space(self):
    spaces = {}
    spaces['consec'] = elements.Space(np.int32)
    spaces['stepid'] = elements.Space(np.uint8, 20)
    if self.config.replay_context:
      spaces.update(elements.tree.flatdict(dict(
          enc=self.enc.entry_space,
          dyn=self.dyn.entry_space,
          dec=self.dec.entry_space)))
    return spaces

  def init_policy(self, batch_size):
    zeros = lambda x: jnp.zeros((batch_size, *x.shape), x.dtype)
    return (
        self.enc.initial(batch_size),
        self.dyn.initial(batch_size),
        self.dec.initial(batch_size),
        jax.tree.map(zeros, self.act_space))

  def init_train(self, batch_size):
    return self.init_policy(batch_size)

  def init_report(self, batch_size):
    return self.init_policy(batch_size)

  def policy(self, carry, obs, mode='train'):
    (enc_carry, dyn_carry, dec_carry, prevact) = carry
    kw = dict(training=False, single=True)
    reset = obs['is_first']
    enc_carry, enc_entry, tokens = self.enc(enc_carry, obs, reset, **kw)
    dyn_carry, dyn_entry, feat = self.dyn.observe(
        dyn_carry, tokens, prevact, reset, **kw)
    dec_entry = {}
    if dec_carry:
      dec_carry, dec_entry, recons = self.dec(dec_carry, feat, reset, **kw)
    policy = self.pol(self.feat2tensor(feat), bdims=1)
    act = sample(policy)
    out = {}
    out['finite'] = elements.tree.flatdict(jax.tree.map(
        lambda x: jnp.isfinite(x).all(range(1, x.ndim)),
        dict(obs=obs, carry=carry, tokens=tokens, feat=feat, act=act)))
    carry = (enc_carry, dyn_carry, dec_carry, act)
    if self.config.replay_context:
      out.update(elements.tree.flatdict(dict(
          enc=enc_entry, dyn=dyn_entry, dec=dec_entry)))
    return carry, act, out

  def train(self, carry: Union[List[Dict[str, jnp.ndarray]], Dict[str, jnp.ndarray]], data): # need to go in here
    if not isinstance(carry, list):
      carry = [carry]

    combined_datarrr = [self._apply_replay_context(carry[whyeasynames], data) for whyeasynames in range(len(carry))]
    carry, obs, prevact, stepid = combined_datarrr[0]
    metrics, (carry, entries, outs, mets) = self.opt(
        self.loss, carry, obs, prevact, training=True, has_aux=True)

    if self.config.use_intrinsic:
      for i in range(self.config.intrinsic.ensemble_size):
        carry, obs, prevact, stepid = combined_datarrr[i + 1] if len(combined_datarrr) > 1 else combined_datarrr[0]
        self.update_ensemble(carry=carry, obs=obs, prevact=prevact, ensemble_idx=i, training=True, has_aux=True)

    metrics.update(mets)
    image_prio = metrics.pop('image_prio')
    val_prio = metrics.pop('val_prio')
    ret_prio = metrics.pop('ret_prio')
    self.slowval.update()

    outs = {}
    if self.config.replay_context:
<<<<<<< HEAD
      priorities = compute_priority(image_prio, val_prio, ret_prio)
=======
      # Combine both image reconstruction error and value prediction error
      priorities = compute_priority(
          reconstruction_error=metrics["image_prio"],
          value_error=metrics["val_prio"])
>>>>>>> 5f124e67
      updates = elements.tree.flatdict(dict(
          stepid=stepid, enc=entries[0], dyn=entries[1], dec=entries[2], priority=priorities))
      B, T = obs['is_first'].shape
      assert all(x.shape[:2] == (B, T) for x in updates.values()), (
          (B, T), {k: v.shape for k, v in updates.items()})
      outs['replay'] = updates
    carry = (*carry, {k: data[k][:, -1] for k in self.act_space})
    return carry, outs, metrics

  def world_model_loss_ensemble(self, carry: Tuple[Dict[str, jnp.ndarray]],
                                obs: Dict[str, jnp.ndarray],
                                prevact: Dict[str, jnp.ndarray],
                                training: bool, ensemble_idx: int):
    enc_carry, dyn_carry, dec_carry = carry
    reset = obs['is_first']
    B, T = reset.shape
    shapes = {}
    shapes["B"] = B
    shapes["T"] = T
    losses = {}
    metrics = {}

    # cast the carry to bfloat16
    #enc_carry = jax.tree.map(lambda x: x.astype(f16) if x.dtype == f32 else x, enc_carry)
    #dyn_carry = jax.tree.map(lambda x: x.astype(f16) if x.dtype == f32 else x, dyn_carry)
    #dec_carry = jax.tree.map(lambda x: x.astype(f16) if x.dtype == f32 else x, dec_carry)

    wm_loss, (carry, enc_entries, dec_entries, dyn_entries, tokens, repfeat) = (
        self._world_model_loss(carry, reset, losses, metrics, obs, prevact, training, ensemble_idx)
    )

    carry = (enc_carry, dyn_carry, dec_carry)
    entries = (enc_entries, dyn_entries, dec_entries)
    outs = {'tokens': tokens, 'repfeat': repfeat, 'losses': losses}
    return wm_loss, (carry, entries, outs, metrics)

  def _world_model_loss(self, carry: Tuple[Dict[str, jnp.ndarray]], reset: jnp.ndarray,
                       losses: Dict[str, jnp.ndarray],
                       metrics: Dict[str, jnp.ndarray], obs: Dict[str, jnp.ndarray],
                       prevact: Dict[str, jnp.ndarray],
                       training: bool, ensemble_idx: int = -1):
    enc_carry, dyn_carry, dec_carry = carry

    enc_carry, enc_entries, tokens = self.scaled_encoder(
        enc_carry, obs, reset, training)
    dyn_model = self.ensemble[ensemble_idx] if ensemble_idx >= 0 else self.dyn
    dyn_carry, dyn_entries, los, repfeat, mets = dyn_model.loss(
        dyn_carry, tokens, prevact, reset, training)

    losses.update(los)
    metrics.update(mets)
    dec_carry, dec_entries, recons = self.scaled_decoder(
        dec_carry, repfeat, reset, training)
    inp = sg(self.feat2tensor(repfeat), skip=self.config.reward_grad)
    losses['rew'] = self.scaled_reward_head(inp, 2).loss(obs['reward'])
    con = f32(~obs['is_terminal'])
    if self.config.contdisc:
        con *= 1 - 1 / self.config.horizon
    losses['con'] = self.scaled_con(self.feat2tensor(repfeat), 2).loss(con)
    for key, recon in recons.items():
        space, value = self.obs_space[key], obs[key]
        assert value.dtype == space.dtype, (key, space, value.dtype)
        target = f32(value) / 255 if isimage(space) else value
        losses[key] = recon.loss(sg(target))

    wm_loss = sum([v.mean() * self.scales[k] for k, v in losses.items()])
    return wm_loss, (carry, enc_entries, dec_entries, dyn_entries, tokens, repfeat)

  def loss(self, carry, obs, prevact, training, idx: int = -1):
    enc_carry, dyn_carry, dec_carry = carry
    metrics_prefix = lambda x: f'ensemble_{idx}/{x}' if idx >= 0 else ""
    reset = obs['is_first']
    B, T = reset.shape
    losses = {}
    metrics = {}

    # World model
    enc_model = self.scaled_encoder if idx >= 0 else self.enc
    enc_carry, enc_entries, tokens = enc_model(
        enc_carry, obs, reset, training)

    dyn_model = self.ensemble[idx] if idx >= 0 else self.dyn
    dyn_carry, dyn_entries, los, repfeat, mets = dyn_model.loss(
        dyn_carry, tokens, prevact, reset, training) # dyn_carry is the last one, dyn_entries is the latent state of all items in the sequence
    losses.update(los)
    metrics.update(mets)

    dec_model = self.scaled_decoder if idx >= 0 else self.dec
    dec_carry, dec_entries, recons = dec_model(
        dec_carry, repfeat, reset, training)
    inp = sg(self.feat2tensor(repfeat), skip=self.config.reward_grad)
    reward_model = self.scaled_reward_head if idx >= 0 else self.rew
    losses['rew'] = reward_model(inp, 2).loss(obs['reward'])
    con = f32(~obs['is_terminal'])
    if self.config.contdisc:
      con *= 1 - 1 / self.config.horizon

    cont_model = self.scaled_con if idx >= 0 else self.con
    losses['con'] = cont_model(self.feat2tensor(repfeat), 2).loss(con)
    for key, recon in recons.items():
      space, value = self.obs_space[key], obs[key]
      assert value.dtype == space.dtype, (key, space, value.dtype)
      target = f32(value) / 255 if isimage(space) else value
      losses[key] = recon.loss(sg(target))
      B, T = reset.shape

    if idx >= 0:
      loss = sum([v.mean() * self.scales[k] for k, v in losses.items()])
      return loss, (carry, metrics)

    # Imagination
    K = min(self.config.imag_last or T, T)
    H = self.config.imag_length # Imagination horizon
    starts = self.dyn.starts(dyn_entries, dyn_carry, K) # we only use the last K steps of oru observed trajectories as starting points for imagination. We flatten all of the corresponding hidden states into an array of shape B*K,D which are the starting points for the imagination

    if self.config.use_intrinsic:
      intrinsic_reward = self.compute_intrinsic_reward(starts)
      metrics['intrinsic_reward'] = intrinsic_reward

    policyfn = lambda feat: sample(self.pol(self.feat2tensor(feat), 1))
    _, imgfeat, imgprevact = self.dyn.imagine(starts, policyfn, H, training) # imgfeat are the
    first = jax.tree.map(
        lambda x: x[:, -K:].reshape((B * K, 1, *x.shape[2:])), repfeat)
    imgfeat = concat([sg(first, skip=self.config.ac_grads), sg(imgfeat)], 1)
    lastact = policyfn(jax.tree.map(lambda x: x[:, -1], imgfeat))
    lastact = jax.tree.map(lambda x: x[:, None], lastact)
    imgact = concat([imgprevact, lastact], 1)
    assert all(x.shape[:2] == (B * K, H + 1) for x in jax.tree.leaves(imgfeat))
    assert all(x.shape[:2] == (B * K, H + 1) for x in jax.tree.leaves(imgact))
    inp = self.feat2tensor(imgfeat)

    los, imgloss_out, mets = imag_loss(
        imgact,
        self.rew(inp, 2).pred(),
        self.con(inp, 2).prob(1),
        self.pol(inp, 2),
        self.val(inp, 2),
        self.slowval(inp, 2),
        self.retnorm, self.valnorm, self.advnorm,
        update=training,
        contdisc=self.config.contdisc,
        horizon=self.config.horizon,
        intrinsic_reward=intrinsic_reward if "intrinsic_reward" in metrics else None,
        intrinsic_reward_lambda=self.config.intrinsic["intrinsic_reward_lambda"],
        **self.config.imag_loss)
    losses.update({k: v.mean(1).reshape((B, K)) for k, v in los.items()})
    metrics.update(mets)

    # Replay
    if self.config.repval_loss:
      feat = sg(repfeat, skip=self.config.repval_grad)
      last, term, rew = [obs[k] for k in ('is_last', 'is_terminal', 'reward')]
      boot = imgloss_out['ret'][:, 0].reshape(B, K)
      feat, last, term, rew, boot = jax.tree.map(
          lambda x: x[:, -K:], (feat, last, term, rew, boot))
      inp = self.feat2tensor(feat)
      los, reploss_out, mets = repl_loss(
          last, term, rew, boot,
          self.val(inp, 2),
          self.slowval(inp, 2),
          self.valnorm,
          update=training,
          horizon=self.config.horizon,
          **self.config.repl_loss)
      losses.update(los)
      metrics.update(prefix(mets, 'reploss'))

    assert set(losses.keys()) == set(self.scales.keys()), (
        sorted(losses.keys()), sorted(self.scales.keys()))
    metrics['image_prio'] = sg(losses['image']).copy()
    metrics['val_prio'] = sg(losses['value']).copy()  # Add this line
    metrics.update({f'loss/{k}': v.mean() for k, v in losses.items()})
    loss = sum([v.mean() * self.scales[k] for k, v in losses.items()])

    carry = (enc_carry, dyn_carry, dec_carry)
    entries = (enc_entries, dyn_entries, dec_entries)
    outs = {'tokens': tokens, 'repfeat': repfeat, 'losses': losses}
    return loss, (carry, entries, outs, metrics)

  def report(self, carry, data):
    if not self.config.report:
      return carry, {}

    carry, obs, prevact, _ = self._apply_replay_context(carry, data)
    (enc_carry, dyn_carry, dec_carry) = carry
    B, T = obs['is_first'].shape
    RB = min(6, B)
    metrics = {}

    # Train metrics
    _, (new_carry, entries, outs, mets) = self.loss(
        carry, obs, prevact, training=False)
    mets.update(mets)

    # Grad norms
    if self.config.report_gradnorms:
      for key in self.scales:
        try:
          lossfn = lambda data, carry: self.loss(
              carry, obs, prevact, training=False)[1][2]['losses'][key].mean()
          grad = nj.grad(lossfn, self.modules)(data, carry)[-1]
          metrics[f'gradnorm/{key}'] = optax.global_norm(grad)
        except KeyError:
          print(f'Skipping gradnorm summary for missing loss: {key}')

    # Open loop
    firsthalf = lambda xs: jax.tree.map(lambda x: x[:RB, :T // 2], xs)
    secondhalf = lambda xs: jax.tree.map(lambda x: x[:RB, T // 2:], xs)
    dyn_carry = jax.tree.map(lambda x: x[:RB], dyn_carry)
    dec_carry = jax.tree.map(lambda x: x[:RB], dec_carry)
    dyn_carry, _, obsfeat = self.dyn.observe(
        dyn_carry, firsthalf(outs['tokens']), firsthalf(prevact),
        firsthalf(obs['is_first']), training=False)
    _, imgfeat, _ = self.dyn.imagine(
        dyn_carry, secondhalf(prevact), length=T - T // 2, training=False)
    dec_carry, _, obsrecons = self.dec(
        dec_carry, obsfeat, firsthalf(obs['is_first']), training=False)
    dec_carry, _, imgrecons = self.dec(
        dec_carry, imgfeat, jnp.zeros_like(secondhalf(obs['is_first'])),
        training=False)

    # Video preds
    for key in self.dec.imgkeys:
      assert obs[key].dtype == jnp.uint8
      true = obs[key][:RB]
      pred = jnp.concatenate([obsrecons[key].pred(), imgrecons[key].pred()], 1)
      pred = jnp.clip(pred * 255, 0, 255).astype(jnp.uint8)
      error = ((i32(pred) - i32(true) + 255) / 2).astype(np.uint8)
      video = jnp.concatenate([true, pred, error], 2)

      video = jnp.pad(video, [[0, 0], [0, 0], [2, 2], [2, 2], [0, 0]])
      mask = jnp.zeros(video.shape, bool).at[:, :, 2:-2, 2:-2, :].set(True)
      border = jnp.full((T, 3), jnp.array([0, 255, 0]), jnp.uint8)
      border = border.at[T // 2:].set(jnp.array([255, 0, 0], jnp.uint8))
      video = jnp.where(mask, video, border[None, :, None, None, :])
      video = jnp.concatenate([video, 0 * video[:, :10]], 1)

      B, T, H, W, C = video.shape
      grid = video.transpose((1, 2, 0, 3, 4)).reshape((T, H, B * W, C))
      metrics[f'openloop/{key}'] = grid

    carry = (*new_carry, {k: data[k][:, -1] for k in self.act_space})
    return carry, metrics

  def _apply_replay_context(self, carry, data):
    (enc_carry, dyn_carry, dec_carry, prevact) = carry
    carry = (enc_carry, dyn_carry, dec_carry)
    stepid = data['stepid']
    obs = {k: data[k] for k in self.obs_space}
    prepend = lambda x, y: jnp.concatenate([x[:, None], y[:, :-1]], 1)
    prevact = {k: prepend(prevact[k], data[k]) for k in self.act_space}
    if not self.config.replay_context:
      return carry, obs, prevact, stepid

    K = self.config.replay_context
    nested = elements.tree.nestdict(data)
    entries = [nested.get(k, {}) for k in ('enc', 'dyn', 'dec')]
    lhs = lambda xs: jax.tree.map(lambda x: x[:, :K], xs)
    rhs = lambda xs: jax.tree.map(lambda x: x[:, K:], xs)
    rep_carry = (
        self.enc.truncate(lhs(entries[0]), enc_carry),
        self.dyn.truncate(lhs(entries[1]), dyn_carry),
        self.dec.truncate(lhs(entries[2]), dec_carry))
    rep_obs = {k: rhs(data[k]) for k in self.obs_space}
    rep_prevact = {k: data[k][:, K - 1: -1] for k in self.act_space}
    rep_stepid = rhs(stepid)

    first_chunk = (data['consec'][:, 0] == 0)
    carry, obs, prevact, stepid = jax.tree.map(
        lambda normal, replay: nn.where(first_chunk, replay, normal),
        (carry, rhs(obs), rhs(prevact), rhs(stepid)),
        (rep_carry, rep_obs, rep_prevact, rep_stepid))
    return carry, obs, prevact, stepid

  def _make_opt(
      self,
      lr: float = 4e-5,
      agc: float = 0.3,
      eps: float = 1e-20,
      beta1: float = 0.9,
      beta2: float = 0.999,
      momentum: bool = True,
      nesterov: bool = False,
      wd: float = 0.0,
      wdregex: str = r'/kernel$',
      schedule: str = 'const',
      warmup: int = 1000,
      anneal: int = 0,
  ):
    chain = []
    chain.append(embodied.jax.opt.clip_by_agc(agc))
    chain.append(embodied.jax.opt.scale_by_rms(beta2, eps))
    chain.append(embodied.jax.opt.scale_by_momentum(beta1, nesterov))
    if wd:
      assert not wdregex[0].isnumeric(), wdregex
      pattern = re.compile(wdregex)
      wdmask = lambda params: {k: bool(pattern.search(k)) for k in params}
      chain.append(optax.add_decayed_weights(wd, wdmask))
    assert anneal > 0 or schedule == 'const'
    if schedule == 'const':
      sched = optax.constant_schedule(lr)
    elif schedule == 'linear':
      sched = optax.linear_schedule(lr, 0.1 * lr, anneal - warmup)
    elif schedule == 'cosine':
      sched = optax.cosine_decay_schedule(lr, anneal - warmup, 0.1 * lr)
    else:
      raise NotImplementedError(schedule)
    if warmup:
      ramp = optax.linear_schedule(0.0, lr, warmup)
      sched = optax.join_schedules([ramp, sched], [warmup])
    chain.append(optax.scale_by_learning_rate(sched))
    return optax.chain(*chain)

  def _make_ensemble_rssm_config(self, config: elements.Config, model_size: float):
    ens_rssm_config = config.dyn.rssm.copy()
    relevant_keys = ["deter", "hidden", "stoch"]

    for key in relevant_keys:
      ens_rssm_config[key] = int(ens_rssm_config[key] * model_size)

    return ens_rssm_config

  def initialize_ensemble(self, act_space: dict, enc_space: dict, dec_space: dict):
    """Initializes the ensemble with scaled-down components."""

    if self.config.intrinsic["exploration_type"] == "perturbed_starts":
      return

    model_size = self.config.intrinsic["model_size"]
    ensemble_size = self.config.intrinsic["ensemble_size"]

    # Create scaled-down RSSM config
    intrinsic_rssm_config = self._make_ensemble_rssm_config(self.config, model_size)
    scalar = elements.Space(np.float32, ())
    binary = elements.Space(bool, (), 0, 2)
    #TODO: I think the model size cannot vary, otherwise the policy would not work anymore and we would also need a scaled_down policy
    match self.config.intrinsic["learn_strategy"]:
      case "joint":
        # Initialize ensemble RSSMs
        self.ensemble = [
          rssm.RSSM(
            act_space,
            **intrinsic_rssm_config,
            name=f'rssm_ensemble_{i}'
          ) for i in range(ensemble_size)
        ]

        self.scaled_encoder = rssm.Encoder(
            enc_space,
            **self._scale_config(self.config.enc.simple, model_size),
            name=f'enc_ensemble'
          )

        self.scaled_reward_head = embodied.jax.MLPHead(
          scalar,
          **self._scale_config(self.config.rewhead, model_size),
            name=f'rew_ensemble'
          )

        self.scaled_decoder = rssm.Decoder(
            dec_space,
            **self._scale_config(self.config.dec.simple, model_size),
            name=f'dec_ensemble'
          )

        self.scaled_con = embodied.jax.MLPHead(
            binary,
            **self._scale_config(self.config.conhead, model_size),
            name=f'con_ensemble'
          )

        self.ensemble_opt = [
          embodied.jax.Optimizer(
            [self.ensemble[i], self.scaled_encoder, self.scaled_decoder, self.scaled_reward_head, self.scaled_con],
            self._make_opt(**self.config.opt),
            summary_depth=1,
            name=f'opt_ensemble_{i}'
          ) for i in range(ensemble_size)
        ]

      case "ema":
        # TODO initialize differently --> maybe different rate?
        assert self.config.intrinsic["model_size"] == 1, "EMA only works with model_size = 1"
        self.ensemble = [
          embodied.jax.SlowModel(
            model = rssm.RSSM(
            self.act_space,
            **intrinsic_rssm_config,
            name=f'rssm_ensemble_{i}',

          ),
            source=self.dyn,
            rate=self.config.intrinsic["ema_decay"] ** (i*2), #current best solution imo
            every=self.config.intrinsic["update_every"],
          ) for i in range(self.config.intrinsic.ensemble_size)
        ]
        

  def _scale_config(self, config, scale_factor):
    """Scales the configuration values by the given scale factor."""
    scaled_config = config.copy()
    for key in ['units', 'layers', 'depth']:
      if key in scaled_config:
        scaled_config[key] = int(scaled_config[key] * scale_factor)
    return scaled_config

  def update_ensemble(self, ensemble_idx: int, **kwargs):
    """
      Updates the ensemble model at the given index with the current model.
      If the ensemble model is an RSSM, it is trained. Otherwise, it is updated using EMA.
    """
    if isinstance(self.ensemble[ensemble_idx], rssm.RSSM):
      self.ensemble_opt[ensemble_idx](
        self.loss,
        idx=ensemble_idx,
        **kwargs
        )
    elif isinstance(self.ensemble[ensemble_idx], embodied.jax.SlowModel):
      self.ensemble[ensemble_idx].update()
    # else no update needed because we have perturbed starts

  def compute_intrinsic_reward(self, starts: List[Dict[str, jnp.ndarray]]):
    """Compute intrinsic reward using the ensemble controller."""
    if not self.config.use_intrinsic:
        return 0.0

    # I think we would want to use the same starts for imagination as in the imagination part of the loss
    # Why? In the end, we would want to determine the LDA for state s by aggregating the intrinsic reward when starting at that state
    # TODO: Wait a minute: If we do that, we can also frame this maybe as a goal conditioned problem like in PEG?
    # We value the state in a trajectory with the intrinsic return when starting imagination in that state
    # This is effectively giving states higher rewards whose future trajectory gives us a high intrinsic reward
    # This is very simimlar to PEG (is this maybe the same lol???) where we train our policy to reach goal states from which the epxected intrinsic reward is high

    policyfn = lambda feat: sample(self.pol(self.feat2tensor(feat), 1))
    
    # Use the ensemble controller to compute intrinsic rewards
    intrinsic_reward = self.ens_controller.compute_intrinsic_reward(
        carries=starts,
        policy_fn=policyfn,
        training=False
    )
    
    return intrinsic_reward


def imag_loss(
    act, rew, con,
    policy, value, slowvalue,
    retnorm, valnorm, advnorm,
    update,
    contdisc=True,
    slowtar=True,
    horizon=333,
    lam=0.95,
    actent=3e-4,
    slowreg=1.0,
    intrinsic_reward=None,
    intrinsic_reward_lambda=1.0,
):
  losses = {}
  metrics = {}

  if intrinsic_reward is not None: #TODO get a feeling for the intrinsic reward scale
    BT = rew.shape[0]
    intrinsic_reward_expanded_1_entry = jnp.concatenate((intrinsic_reward, jnp.zeros((BT, 1))), axis=-1)
    rew = rew + intrinsic_reward_expanded_1_entry * intrinsic_reward_lambda

  voffset, vscale = valnorm.stats()
  val = value.pred() * vscale + voffset # normalize values -> Shape B*H, H --> Values for each imagined step
  slowval = slowvalue.pred() * vscale + voffset
  tarval = slowval if slowtar else val
  disc = 1 if contdisc else 1 - 1 / horizon
  weight = jnp.cumprod(disc * con, 1) / disc
  last = jnp.zeros_like(con)
  term = 1 - con # rew += intrinsic_reward
  ret = lambda_return(last, term, rew, tarval, tarval, disc, lam) # target lambda return

  roffset, rscale = retnorm(ret, update)
  adv = (ret - tarval[:, :-1]) / rscale # advantage as difference between return and value (normalized) ignoring the last step (because we have no return for the last step)
  aoffset, ascale = advnorm(adv, update)
  adv_normed = (adv - aoffset) / ascale
  logpi = sum([v.logp(sg(act[k]))[:, :-1] for k, v in policy.items()])
  ents = {k: v.entropy()[:, :-1] for k, v in policy.items()}
  policy_loss = sg(weight[:, :-1]) * -(
      logpi * sg(adv_normed) + actent * sum(ents.values()))
  losses['policy'] = policy_loss

  voffset, vscale = valnorm(ret, update) # this is important now. Here we can extract the value loss
  tar_normed = (ret - voffset) / vscale
  tar_padded = jnp.concatenate([tar_normed, 0 * tar_normed[:, -1:]], 1)
  losses['value'] = sg(weight[:, :-1]) * (
      value.loss(sg(tar_padded)) +
      slowreg * value.loss(sg(slowvalue.pred())))[:, :-1] # we extract the value loss here and store it

  ret_normed = (ret - roffset) / rscale
  metrics['adv'] = adv.mean()
  metrics['adv_std'] = adv.std()
  metrics['adv_mag'] = jnp.abs(adv).mean()
  metrics['rew'] = rew.mean()
  metrics['con'] = con.mean()
  metrics['ret'] = ret_normed.mean()
  metrics['val'] = val.mean()
  metrics['val_prio'] = sg(losses['value']).copy()
  metrics["ret_prio"] = ret_normed.copy()
  metrics['tar'] = tar_normed.mean()
  metrics['weight'] = weight.mean()
  metrics['slowval'] = slowval.mean()
  metrics['ret_min'] = ret_normed.min()
  metrics['ret_max'] = ret_normed.max()
  metrics['ret_rate'] = (jnp.abs(ret_normed) >= 1.0).mean()
  for k in act:
    metrics[f'ent/{k}'] = ents[k].mean()
    if hasattr(policy[k], 'minent'):
      lo, hi = policy[k].minent, policy[k].maxent
      metrics[f'rand/{k}'] = (ents[k].mean() - lo) / (hi - lo)

  outs = {}
  outs['ret'] = ret
  return losses, outs, metrics


def repl_loss(
    last, term, rew, boot,
    value, slowvalue, valnorm,
    update=True,
    slowreg=1.0,
    slowtar=True,
    horizon=333,
    lam=0.95,
):
  losses = {}

  voffset, vscale = valnorm.stats()
  val = value.pred() * vscale + voffset
  slowval = slowvalue.pred() * vscale + voffset
  tarval = slowval if slowtar else val
  disc = 1 - 1 / horizon
  weight = f32(~last)
  ret = lambda_return(last, term, rew, tarval, boot, disc, lam)

  voffset, vscale = valnorm(ret, update)
  ret_normed = (ret - voffset) / vscale
  ret_padded = jnp.concatenate([ret_normed, 0 * ret_normed[:, -1:]], 1)
  losses['repval'] = weight[:, :-1] * (
      value.loss(sg(ret_padded)) +
      slowreg * value.loss(sg(slowvalue.pred())))[:, :-1]

  outs = {}
  outs['ret'] = ret
  metrics = {}

  return losses, outs, metrics

def compute_priority(reconstruction_losses: jnp.array,
                     value_losses: jnp.array,
                     returns: jnp.array,
                     lambda_r: float = 0.1,
                     lambda_delta: float = 0.4,
                     lambda_recon: float = 0.5) -> jnp.array:
  B, T = reconstruction_losses.shape
  BK, H = value_losses.shape

  if B*T == BK:
    priorities = ((lambda_recon * reconstruction_losses) + (lambda_r + lambda_delta *
                                                           value_losses.reshape(B,T,H).mean(axis=-1)) *
                  returns.reshape(B, T, H).sum(axis=-1))
    return priorities

  K = BK // B
  value_losses = value_losses.reshape(B, K, H)
  padding = jnp.zeros((B, T - K, H))
  value_losses = jnp.concatenate([padding, value_losses], axis=1)
  returns = jnp.concatenate([padding.copy(), returns.reshape(B, K, H)], axis=1)
  priorities = ((lambda_recon * reconstruction_losses) +
                (lambda_r + lambda_delta * value_losses.mean(axis=-1)) *
                returns.sum(axis=-1))

  return priorities


def lambda_return(last, term, rew, val, boot, disc, lam):
  chex.assert_equal_shape((last, term, rew, val, boot))
  rets = [boot[:, -1]]
  live = (1 - f32(term))[:, 1:] * disc
  cont = (1 - f32(last))[:, 1:] * lam
  interm = rew[:, 1:] + (1 - cont) * live * boot[:, 1:]
  for t in reversed(range(live.shape[1])):
    rets.append(interm[:, t] + live[:, t] * cont[:, t] * rets[-1])
  return jnp.stack(list(reversed(rets))[:-1], 1)<|MERGE_RESOLUTION|>--- conflicted
+++ resolved
@@ -90,8 +90,7 @@
     if config.use_intrinsic:
       print("-"*40 + "-----You are using intrinsic rewards!-----" + "-"*40)
       self.initialize_ensemble(act_space, enc_space, dec_space)
-
-<<<<<<< HEAD
+      
       self.ens_controller = EnsembleController(
         ensembles=self.ensemble if self.config.intrinsic["learn_strategy"] != "perturbed_starts" else [self.dyn],
         horizon=self.config.intrinsic["imag_horizon"],
@@ -102,8 +101,6 @@
         add_mean=self.config.intrinsic["add_mean"],
       )
 
-=======
->>>>>>> 5f124e67
   @property
   def policy_keys(self):
     return '^(enc|dyn|dec|pol)/'
@@ -178,14 +175,7 @@
 
     outs = {}
     if self.config.replay_context:
-<<<<<<< HEAD
       priorities = compute_priority(image_prio, val_prio, ret_prio)
-=======
-      # Combine both image reconstruction error and value prediction error
-      priorities = compute_priority(
-          reconstruction_error=metrics["image_prio"],
-          value_error=metrics["val_prio"])
->>>>>>> 5f124e67
       updates = elements.tree.flatdict(dict(
           stepid=stepid, enc=entries[0], dyn=entries[1], dec=entries[2], priority=priorities))
       B, T = obs['is_first'].shape
