# How to use the Experimental Framework
The experimental framework is designed to serve as a single point of entry for running experiments in a well-documented and structured way - to avoid that information gets lost. It also allows to create aggregated tables for use in a paper.
<br>
<br>

## Running Experiments
The experiments/experiment_definitions.py package serves as a CLI for running experiments.
The first argument is the name of the experiment function and the following arguments can be function arguments that should be passed to the experiment functions defined in experiment_definitions.py. The name of the run config is case insensitive. The structure works as follows:
```
python experiments/experiment_definitions.py experiment_function_name --optional_function_argument value
```
For instance, to run the standard experiment from the DreamerV3 Readme page:
```
python experiments/experiment_definitions.py run_standard_dreamer --name "Test Run to check functionality" --description "Just a run with 2 seeds for testing purposes" --num_seeds 2
```
<br>

## Accessing the Results
All results are stored in `dreamerv3/artifacts/results.csv`. It contains the content of the config file, the run config (preset) and all training metrics, logged at every single step.
<br>
<br>

## Creating Tables
To create tables that are aggregated over several runs of the same experiment using different seeds, you can use the tables CLI. To create a table from the results CLI, run:
```
python experiments/tables.py
```
To include/exclude metrics from the table, modify the default argument of the `process_experiment_results` function in `tables.py`. To include experiments, add/remove the names of the experiments from the `experiment_names` default argument set. The result is printed to the commandline.
<br>

# Custom Plotting Tool 

The `custom_plot.py` script provides visualization capabilities for experiment results, supporting both score metrics and training losses.

### Basic Usage

```bash
python custom_plot.py --logdir path/to/logs/ --outdir plots/
```

### Key Features

- Automatically discovers and groups runs by method, game, and seed
- Plots individual runs and statistical aggregates (mean, median)
- Supports multiple metrics visualization (scores and various loss types)
- Auto-scales y-axis based on data range (log scale for loss metrics)

### Options

```bash
# Filter by specific methods 
python custom_plot.py --method_filter default latent_reward_disagreement

# Specify custom metrics to plot
python custom_plot.py --metrics train/loss/rew train/loss/value

# Include self-normalized statistics
python custom_plot.py --stats mean self_mean
```

### Tips

<<<<<<< HEAD
- When using `--method_filter`, separate values with spaces
=======
- When using `--method_filter`, separate values with spaces (not commas)
>>>>>>> e7244e73
- Use `--auto_log_scale False` to disable automatic log scaling for loss metrics
- Use `--method_filter all` to include all methods (default behavior)<|MERGE_RESOLUTION|>--- conflicted
+++ resolved
@@ -60,10 +60,6 @@
 
 ### Tips
 
-<<<<<<< HEAD
-- When using `--method_filter`, separate values with spaces
-=======
 - When using `--method_filter`, separate values with spaces (not commas)
->>>>>>> e7244e73
 - Use `--auto_log_scale False` to disable automatic log scaling for loss metrics
 - Use `--method_filter all` to include all methods (default behavior)