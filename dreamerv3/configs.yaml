--- conflicted
+++ resolved
@@ -41,13 +41,8 @@
   replay:
     size: 5e6
     online: True
-<<<<<<< HEAD
     fracs: {uniform: 1.0, priority: 0.0, recency: 0.0}
-    prio: {exponent: 0.8, maxfrac: 0.5, initial: inf, zero_on_sample: True}
-=======
-    fracs: {uniform: 0.0, priority: 1.0, recency: 0.0}
-    prio: {exponent: 0.8, maxfrac: 0.5, initial: 1.0, zero_on_sample: False}
->>>>>>> 2b2f7dd4
+    prio: {exponent: 0.8, maxfrac: 0.5, initial: 1.0, zero_on_sample: True}
     priosignal: model
     recexp: 1.0
     chunksize: 1024
@@ -123,7 +118,7 @@
     repval_grad: True
     report: True
     report_gradnorms: False
-    use_intrinsic: True
+    use_intrinsic: False
     intrinsic:
       ensemble_size: 2
       model_size: 1 #TODO need to adjust the decoder size if model_size != 1
